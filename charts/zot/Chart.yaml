--- conflicted
+++ resolved
@@ -3,8 +3,4 @@
 description: A Helm chart for Kubernetes
 name: zot
 type: application
-<<<<<<< HEAD
 version: 0.1.73
-=======
-version: 0.1.69
->>>>>>> 147ea2aa
